--- conflicted
+++ resolved
@@ -2,10 +2,7 @@
 
 import json
 import logging
-<<<<<<< HEAD
 import sys
-=======
->>>>>>> 073490fe
 from dataclasses import dataclass
 from pathlib import Path
 from typing import Dict, Iterable, List, Optional, Sequence, Tuple
@@ -37,7 +34,6 @@
     model_path: Path
 
 
-<<<<<<< HEAD
 class _ProgressPrinter:
     """Render a lightweight console progress bar for long-running stages."""
 
@@ -79,8 +75,6 @@
             sys.stdout.flush()
 
 
-=======
->>>>>>> 073490fe
 def _load_config(config_path: Path) -> Dict[str, object]:
     config_path = Path(config_path)
     with config_path.open("r", encoding="utf-8") as handle:
@@ -110,11 +104,8 @@
 
 
 def _select_feature_columns(features_df: pd.DataFrame) -> List[str]:
-<<<<<<< HEAD
     exclude = {"month", "id", "target"}
-=======
     exclude = {"month", "id"}
->>>>>>> 073490fe
     if "target" not in features_df.columns:
         raise KeyError("features_df must contain a 'target' column")
     feature_cols = [col for col in features_df.columns if col not in exclude]
@@ -125,7 +116,6 @@
     return df.select_dtypes(include=["float32", "float64"]).columns.tolist()
 
 
-<<<<<<< HEAD
 def _resolve_metric(metric_setting) -> Tuple[object, str]:
     """Map configuration metric names to FLAML-compatible callables."""
 
@@ -192,8 +182,6 @@
 flaml_competition_metric.greater_is_better = True
 
 
-=======
->>>>>>> 073490fe
 def _apply_scaler(
     scaler: StandardScaler,
     df: pd.DataFrame,
@@ -305,19 +293,15 @@
     folds = generate_time_series_folds_v3(ordered_df, reports_dir=reports_dir)
     feature_cols = _select_feature_columns(ordered_df)
 
-<<<<<<< HEAD
     metric_param, metric_label = _resolve_metric(config["metric"])
     total_folds = len(folds)
     progress = _ProgressPrinter(total_folds, label="Cross-validation") if total_folds else None
 
-=======
->>>>>>> 073490fe
     fold_metrics: List[Dict[str, object]] = []
     fold_results: List[FoldResult] = []
     fold_scores: List[float] = []
     best_overall_score = -np.inf
     best_overall_config: Optional[Dict[str, object]] = None
-<<<<<<< HEAD
 
     for fold_id, (train_idx, valid_idx) in enumerate(folds, start=1):
         if progress:
@@ -431,22 +415,6 @@
         y_pred = np.clip(np.expm1(y_pred_log), 0.0, None)
         metrics = _compute_metrics(y_valid_raw, y_pred)
 
-        prediction_frame = pd.DataFrame(
-            {
-                "id": valid_slice.get("id"),
-                "month": valid_slice["month"],
-                "sector_id": valid_slice["sector_id"],
-                "target": y_valid_raw,
-                "prediction": y_pred,
-                "target_available_flag": valid_slice.get("target_available_flag"),
-            }
-        )
-        prediction_path = reports_dir / f"predictions_fold_{fold_id}.parquet"
-        prediction_frame.to_parquet(prediction_path, index=False)
-
-=======
-
-    for fold_id, (train_idx, valid_idx) in enumerate(folds, start=1):
         train_slice = ordered_df.loc[train_idx].copy()
         valid_slice = ordered_df.loc[valid_idx].copy()
 
@@ -537,6 +505,10 @@
             {
                 "id": valid_slice.get("id"),
                 "month": valid_slice["month"],
+                "sector_id": valid_slice["sector_id"],
+                "target": y_valid_raw,
+                "prediction": y_pred,
+                "target_available_flag": valid_slice.get("target_available_flag"),
                 "target": y_valid_raw,
                 "prediction": y_pred,
             }
@@ -544,7 +516,6 @@
         prediction_path = reports_dir / f"predictions_fold_{fold_id}.parquet"
         prediction_frame.to_parquet(prediction_path, index=False)
 
->>>>>>> 073490fe
         fold_metrics.append({"fold": fold_id, **metrics})
         fold_scores.append(metrics["competition_score"])
         fold_results.append(
@@ -564,12 +535,13 @@
 
         _log_trials(automl, fold_id, logs_dir / "automl_trials.csv")
 
-<<<<<<< HEAD
         if progress:
             progress.step(f"Fold {fold_id} score={metrics['competition_score']:.3f}")
 
-=======
->>>>>>> 073490fe
+    if fold_metrics:
+        metrics_df = pd.DataFrame(fold_metrics)
+        metrics_df.to_csv(reports_dir / "fold_metrics_v3.csv", index=False)
+
     if fold_metrics:
         metrics_df = pd.DataFrame(fold_metrics)
         metrics_df.to_csv(reports_dir / "fold_metrics_v3.csv", index=False)
@@ -580,10 +552,7 @@
         "avg_score": float(np.mean(fold_scores)) if fold_scores else None,
         "feature_count": len(feature_cols),
         "target_transform": "log1p_expm1",
-<<<<<<< HEAD
         "metric": metric_label,
-=======
->>>>>>> 073490fe
     }
     with (reports_dir / "automl_summary.json").open("w", encoding="utf-8") as handle:
         json.dump(summary, handle, indent=2, ensure_ascii=False)
@@ -660,13 +629,10 @@
     y_pred = np.clip(np.expm1(y_pred_log), 0.0, None)
     metrics = _compute_metrics(y_valid_raw, y_pred)
 
-<<<<<<< HEAD
     prediction_frame = valid_slice[["id", "month", "sector_id", "target", "target_available_flag"]].copy()
     prediction_frame["prediction"] = y_pred
     prediction_frame.to_parquet(reports_dir / "predictions_holdout.parquet", index=False)
 
-=======
->>>>>>> 073490fe
     metrics_path = reports_dir / "holdout_metrics_v3.json"
     payload = {
         "metrics": metrics,
@@ -743,10 +709,7 @@
     reports_dir: Path | str = Path("reports_v3"),
     logs_dir: Path | str = Path("logs_v3"),
 ) -> Dict[str, object]:
-<<<<<<< HEAD
     logger.info("Starting cross-validation pipeline")
-=======
->>>>>>> 073490fe
     fold_results, summary = run_cross_validation(
         features_df,
         config_path=config_path,
@@ -760,10 +723,7 @@
     best_config = summary.get("best_config") or fold_results[0].config
     config = _load_config(Path(config_path))
 
-<<<<<<< HEAD
     logger.info("Training holdout model with best configuration")
-=======
->>>>>>> 073490fe
     holdout_metrics = train_holdout_model(
         features_df,
         best_config,
@@ -771,15 +731,12 @@
         reports_dir=reports_dir,
         config=config,
     )
-<<<<<<< HEAD
     logger.info(
         "Holdout performance: score=%.3f, MAPE=%.3f",
         holdout_metrics.get("competition_score", float("nan")),
         holdout_metrics.get("MAPE", float("nan")),
     )
     logger.info("Training full model on all available history")
-=======
->>>>>>> 073490fe
     train_full_model(
         features_df,
         best_config,
