from __future__ import annotations

import json
from pathlib import Path

import numpy as np
import pandas as pd

from src.features_v3 import build_feature_matrix_v3


RAW_COLUMNS = {
    "amount_new_house_transactions": 100.0,
    "num_new_house_transactions": 20.0,
    "area_new_house_transactions": 300.0,
    "price_new_house_transactions": 10.0,
    "area_per_unit_new_house_transactions": 15.0,
    "total_price_per_unit_new_house_transactions": 30.0,
    "num_new_house_available_for_sale": 25.0,
    "area_new_house_available_for_sale": 250.0,
    "period_new_house_sell_through": 2.0,
    "amount_pre_owned_house_transactions": 80.0,
    "num_pre_owned_house_transactions": 18.0,
    "area_pre_owned_house_transactions": 200.0,
    "price_pre_owned_house_transactions": 9.0,
    "transaction_amount": 50.0,
    "num_land_transactions": 2.0,
    "construction_area": 60.0,
    "planned_building_area": 45.0,
}


def _make_panel(tmp_path: Path) -> Path:
    months = pd.date_range("2024-05-01", periods=4, freq="MS")
    sectors = [1, 2]
    records = []
    for month in months:
        for sector in sectors:
            base_multiplier = 1.0 + 0.1 * sector + 0.05 * (month.month - 5)
            row = {
                "month": month,
                "sector_id": sector,
                "id": f"{month.strftime('%Y %b')}_sector {sector}",
                "target": 120.0 if month <= pd.Timestamp("2024-07-01") else np.nan,
                "target_filled": 120.0 if month <= pd.Timestamp("2024-07-01") else 0.0,
                "target_available_flag": 1 if month <= pd.Timestamp("2024-07-01") else 0,
                "target_filled_was_missing": 0,
                "is_future": 1 if month > pd.Timestamp("2024-07-01") else 0,
                "resident_population": 1000 * sector,
                "resident_population_dense": 2.0 * sector,
                "population_scale": 1.0 * sector,
                "population_scale_dense": 1.5 * sector,
                "office_population": 50.0 * sector,
                "office_population_dense": 0.5 * sector,
                "surrounding_housing_average_price": 30.0 * sector,
                "surrounding_shop_average_rent": 5.0 * sector,
                "sector_coverage": 0.8,
                "city_gdp_100m": 500.0,
                "city_secondary_industry_100m": 200.0,
                "city_tertiary_industry_100m": 250.0,
                "city_gdp_per_capita_yuan": 10000.0,
                "city_total_households_10k": 30.0,
                "city_year_end_resident_population_10k": 40.0,
                "city_total_retail_sales_of_consumer_goods_100m": 120.0,
                "city_per_capita_disposable_income_absolute_yuan": 40000.0,
                "city_annual_average_wage_urban_non_private_employees_yuan": 90000.0,
                "city_number_of_universities": 10.0,
                "city_hospital_beds_10k": 5.0,
                "city_number_of_operating_bus_lines": 150.0,
            }
            for key, value in RAW_COLUMNS.items():
                row[key] = value * base_multiplier
                row[f"{key}_nearby_sectors"] = value * (base_multiplier + 0.2)
            for flag in [
                "city_gdp_100m",
                "city_secondary_industry_100m",
                "city_tertiary_industry_100m",
                "city_gdp_per_capita_yuan",
                "city_total_households_10k",
                "city_year_end_resident_population_10k",
                "city_total_retail_sales_of_consumer_goods_100m",
                "city_per_capita_disposable_income_absolute_yuan",
                "city_annual_average_wage_urban_non_private_employees_yuan",
                "city_number_of_universities",
                "city_hospital_beds_10k",
                "city_number_of_operating_bus_lines",
            ]:
                row[f"{flag}_was_interpolated"] = 0
            for idx in range(12):
                col = f"search_kw_kw{idx}"
                row[col] = (idx + 1) * base_multiplier
                row[f"{col}_was_missing"] = 0
            row["poi_custom_dense"] = 0.5 * sector
            records.append(row)
    panel = pd.DataFrame(records)
    panel_path = tmp_path / "panel.parquet"
    panel.to_parquet(panel_path, index=False)
    return panel_path


def test_feature_counts_and_categories(tmp_path: Path):
    panel_path = _make_panel(tmp_path)
    reports_dir = tmp_path / "reports"
    features_df, metadata = build_feature_matrix_v3(
        panel_path=panel_path,
        forecast_start="2024-08-01",
        features_path=None,
        reports_dir=reports_dir,
    )

    inventory = metadata["inventory"]
    assert 537 <= inventory["total_features"] <= 567
    assert "amount_new_house_transactions_log1p" in features_df.columns
    assert "amount_new_house_transactions_lag_1" in features_df.columns
<<<<<<< HEAD
    assert "amount_new_house_transactions_lag_1_log1p" in features_df.columns
    assert "amount_new_house_transactions_rolling_mean_3_log1p" in features_df.columns
    assert "amount_new_house_transactions_growth_1_log1p" in features_df.columns
    assert "amount_new_house_transactions_share_log1p" in features_df.columns
    assert "search_kw_kw0_pct_change_1" in features_df.columns
    assert "poi_pca_1" in features_df.columns
    assert "bus_station_cnt" not in features_df.columns
=======
    assert "search_kw_kw0_pct_change_1" in features_df.columns
    assert "poi_pca_1" in features_df.columns
>>>>>>> 073490fe
    assert "selected_search_keywords" in metadata
    assert len(metadata["selected_search_keywords"]) <= 12

    missing_report_path = reports_dir / "missing_value_report.json"
    assert missing_report_path.exists()
    with missing_report_path.open("r", encoding="utf-8") as handle:
        report_entries = json.load(handle)
    assert report_entries
    assert {entry["projection_stage"] for entry in report_entries}.issubset({"observed", "forecast"})

    inventory_path = reports_dir / "feature_inventory_v3.json"
    assert inventory_path.exists()
    with inventory_path.open("r", encoding="utf-8") as handle:
        inventory_payload = json.load(handle)
    assert "by_category" in inventory_payload
<<<<<<< HEAD
    assert "log1p" in inventory_payload["by_category"]
    assert "weighted_mean" in inventory_payload["by_category"]
=======
    assert "log1p" in inventory_payload["by_category"]
>>>>>>> 073490fe
<|MERGE_RESOLUTION|>--- conflicted
+++ resolved
@@ -112,7 +112,6 @@
     assert 537 <= inventory["total_features"] <= 567
     assert "amount_new_house_transactions_log1p" in features_df.columns
     assert "amount_new_house_transactions_lag_1" in features_df.columns
-<<<<<<< HEAD
     assert "amount_new_house_transactions_lag_1_log1p" in features_df.columns
     assert "amount_new_house_transactions_rolling_mean_3_log1p" in features_df.columns
     assert "amount_new_house_transactions_growth_1_log1p" in features_df.columns
@@ -120,10 +119,8 @@
     assert "search_kw_kw0_pct_change_1" in features_df.columns
     assert "poi_pca_1" in features_df.columns
     assert "bus_station_cnt" not in features_df.columns
-=======
     assert "search_kw_kw0_pct_change_1" in features_df.columns
     assert "poi_pca_1" in features_df.columns
->>>>>>> 073490fe
     assert "selected_search_keywords" in metadata
     assert len(metadata["selected_search_keywords"]) <= 12
 
@@ -139,9 +136,5 @@
     with inventory_path.open("r", encoding="utf-8") as handle:
         inventory_payload = json.load(handle)
     assert "by_category" in inventory_payload
-<<<<<<< HEAD
     assert "log1p" in inventory_payload["by_category"]
-    assert "weighted_mean" in inventory_payload["by_category"]
-=======
-    assert "log1p" in inventory_payload["by_category"]
->>>>>>> 073490fe
+    assert "weighted_mean" in inventory_payload["by_category"]